--- conflicted
+++ resolved
@@ -279,19 +279,7 @@
             except Exception:
                 if connection_id == 1:
                     canon_connection_ids = [connection_id - 1]
-<<<<<<< HEAD
-            atom_count = count_atoms_fun(mol)
-=======
-                else:
-                    print(smile)
-                    print(connection_id)
-                    # Maybe right sided enrichment?
-                    print(
-                        f"Maybe try connection ID as: {len([a for a in mol.GetAtoms()])-1}"
-                    )
-                    sys.exit()
             atom_count = count_atoms_hless(mol)
->>>>>>> df381105
             processed_dict[canon_smiles] = {
                 "mol": new_mol,
                 "Enriched SMILES": smile,
